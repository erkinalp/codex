--- conflicted
+++ resolved
@@ -87,13 +87,11 @@
 export DEVIN_API_KEY="your-devin-api-key-here"
 ```
 
-<<<<<<< HEAD
-> **Note:** These commands set the keys only for your current terminal session. To make them permanent, add the `export` lines to your shell's configuration file (e.g., `~/.zshrc`). Devin API keys start with `apk_`.
-=======
-> **Note:** This command sets the key only for your current terminal session. You can add the `export` line to your shell's configuration file (e.g., `~/.zshrc`) but we recommend setting for the session. **Tip:** You can also place your API key into a `.env` file at the root of your project:
+> **Note:** These commands set the keys only for your current terminal session. To make them permanent, add the `export` lines to your shell's configuration file (e.g., `~/.zshrc`). Devin API keys start with `apk_`. **Tip:** You can also place your API keys into a `.env` file at the root of your project:
 >
 > ```env
 > OPENAI_API_KEY=your-api-key-here
+> DEVIN_API_KEY=your-devin-api-key-here
 > ```
 >
 > The CLI will automatically load variables from `.env` (via `dotenv/config`).
@@ -129,7 +127,6 @@
 
 </details>
 <br />
->>>>>>> 031df77d
 
 Run interactively:
 
@@ -230,15 +227,11 @@
 | `codex -q "..."`                     | Non-interactive "quiet mode"        | `codex -q --json "explain utils.ts"` |
 | `codex completion <bash\|zsh\|fish>` | Print shell completion script       | `codex completion bash`              |
 
-<<<<<<< HEAD
-Key flags: `--model/-m`, `--approval-mode/-a`, `--quiet/-q`, and `--devin-api-key` (for Devin AI models).
+Key flags: `--model/-m`, `--approval-mode/-a`, `--quiet/-q`, `--notify`, and `--devin-api-key` (for Devin AI models).
 
 Note: Devin AI models use different approval modes than OpenAI models:
 - `--approval-mode approve-plan`: Devin will create a plan and wait for your approval (equivalent to `sync_confirm` in the API)
 - `--approval-mode full-auto`: Devin will automatically execute the plan without waiting for approval (equivalent to `auto_confirm` in the API)
-=======
-Key flags: `--model/-m`, `--approval-mode/-a`, `--quiet/-q`, and `--notify`.
->>>>>>> 031df77d
 
 ---
 
@@ -385,18 +378,13 @@
 1. YAML format (save as `~/.codex/config.yaml`):
 
 ```yaml
-<<<<<<< HEAD
 # ~/.codex/config.yaml
 model: o4-mini # Default model (OpenAI)
 # model: devin-standard # Use Devin AI model
+approvalMode: suggest
+fullAutoErrorMode: ask-user # or ignore-and-continue
+notify: true
 DEVIN_API_KEY: your-devin-api-key-here # Optional: Devin AI API key
-fullAutoErrorMode: ask-user # or ignore-and-continue
-=======
-model: o4-mini
-approvalMode: suggest
-fullAutoErrorMode: ask-user
-notify: true
->>>>>>> 031df77d
 ```
 
 2. JSON format (save as `~/.codex/config.json`):
