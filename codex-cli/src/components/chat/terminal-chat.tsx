<<<<<<< HEAD
import type { ApprovalPolicy } from "../../approvals.js";
import type { AgentLoop, CommandConfirmation } from "../../utils/agent/agent-loop.js";
import type { DevinAgent } from "../../utils/agent/devin/devin-agent.js";
=======
import type { AppRollout } from "../../app.js";
import type { ApplyPatchCommand, ApprovalPolicy } from "../../approvals.js";
import type { CommandConfirmation } from "../../utils/agent/agent-loop.js";
>>>>>>> 031df77d
import type { AppConfig } from "../../utils/config.js";
import type { ColorName } from "chalk";
import type { ResponseItem } from "openai/resources/responses/responses.mjs";

import TerminalChatInput from "./terminal-chat-input.js";
import TerminalChatPastRollout from "./terminal-chat-past-rollout.js";
import { TerminalChatToolCallCommand } from "./terminal-chat-tool-call-command.js";
import TerminalMessageHistory from "./terminal-message-history.js";
import { formatCommandForDisplay } from "../../format-command.js";
import { useConfirmation } from "../../hooks/use-confirmation.js";
import { useTerminalSize } from "../../hooks/use-terminal-size.js";
<<<<<<< HEAD
import { createAgent } from "../../utils/agent/agent-factory.js";
import { log, isLoggingEnabled } from "../../utils/agent/log.js";
=======
import { AgentLoop } from "../../utils/agent/agent-loop.js";
import { ReviewDecision } from "../../utils/agent/review.js";
import { generateCompactSummary } from "../../utils/compact-summary.js";
import { saveConfig } from "../../utils/config.js";
import { extractAppliedPatches as _extractAppliedPatches } from "../../utils/extract-applied-patches.js";
import { getGitDiff } from "../../utils/get-diff.js";
>>>>>>> 031df77d
import { createInputItem } from "../../utils/input-utils.js";
import { log } from "../../utils/logger/log.js";
import {
  getAvailableModels,
  calculateContextPercentRemaining,
  uniqueById,
} from "../../utils/model-utils.js";
import { createOpenAIClient } from "../../utils/openai-client.js";
import { shortCwd } from "../../utils/short-path.js";
import { saveRollout } from "../../utils/storage/save-rollout.js";
import { CLI_VERSION } from "../../version.js";
import ApprovalModeOverlay from "../approval-mode-overlay.js";
import DiffOverlay from "../diff-overlay.js";
import HelpOverlay from "../help-overlay.js";
import HistoryOverlay from "../history-overlay.js";
import ModelOverlay from "../model-overlay.js";
import SessionsOverlay from "../sessions-overlay.js";
import chalk from "chalk";
import fs from "fs/promises";
import { Box, Text } from "ink";
import { spawn } from "node:child_process";
import React, { useEffect, useMemo, useRef, useState } from "react";
import { inspect } from "util";

export type OverlayModeType =
  | "none"
  | "history"
  | "sessions"
  | "model"
  | "approval"
  | "help"
  | "diff";

type Props = {
  config: AppConfig;
  prompt?: string;
  imagePaths?: Array<string>;
  approvalPolicy: ApprovalPolicy;
  additionalWritableRoots: ReadonlyArray<string>;
  fullStdout: boolean;
};

const colorsByPolicy: Record<ApprovalPolicy, ColorName | undefined> = {
  "suggest": undefined,
  "auto-edit": "greenBright",
  "full-auto": "green",
};

/**
 * Generates an explanation for a shell command using the OpenAI API.
 *
 * @param command The command to explain
 * @param model The model to use for generating the explanation
 * @param flexMode Whether to use the flex-mode service tier
 * @param config The configuration object
 * @returns A human-readable explanation of what the command does
 */
async function generateCommandExplanation(
  command: Array<string>,
  model: string,
  flexMode: boolean,
  config: AppConfig,
): Promise<string> {
  try {
    // Create a temporary OpenAI client
    const oai = createOpenAIClient(config);

    // Format the command for display
    const commandForDisplay = formatCommandForDisplay(command);

    // Create a prompt that asks for an explanation with a more detailed system prompt
    const response = await oai.chat.completions.create({
      model,
      ...(flexMode ? { service_tier: "flex" } : {}),
      messages: [
        {
          role: "system",
          content:
            "You are an expert in shell commands and terminal operations. Your task is to provide detailed, accurate explanations of shell commands that users are considering executing. Break down each part of the command, explain what it does, identify any potential risks or side effects, and explain why someone might want to run it. Be specific about what files or systems will be affected. If the command could potentially be harmful, make sure to clearly highlight those risks.",
        },
        {
          role: "user",
          content: `Please explain this shell command in detail: \`${commandForDisplay}\`\n\nProvide a structured explanation that includes:\n1. A brief overview of what the command does\n2. A breakdown of each part of the command (flags, arguments, etc.)\n3. What files, directories, or systems will be affected\n4. Any potential risks or side effects\n5. Why someone might want to run this command\n\nBe specific and technical - this explanation will help the user decide whether to approve or reject the command.`,
        },
      ],
    });

    // Extract the explanation from the response
    const explanation =
      response.choices[0]?.message.content || "Unable to generate explanation.";
    return explanation;
  } catch (error) {
    log(`Error generating command explanation: ${error}`);

    let errorMessage = "Unable to generate explanation due to an error.";
    if (error instanceof Error) {
      errorMessage = `Unable to generate explanation: ${error.message}`;

      // If it's an API error, check for more specific information
      if ("status" in error && typeof error.status === "number") {
        // Handle API-specific errors
        if (error.status === 401) {
          errorMessage =
            "Unable to generate explanation: API key is invalid or expired.";
        } else if (error.status === 429) {
          errorMessage =
            "Unable to generate explanation: Rate limit exceeded. Please try again later.";
        } else if (error.status >= 500) {
          errorMessage =
            "Unable to generate explanation: OpenAI service is currently unavailable. Please try again later.";
        }
      }
    }

    return errorMessage;
  }
}

export default function TerminalChat({
  config,
  prompt: _initialPrompt,
  imagePaths: _initialImagePaths,
  approvalPolicy: initialApprovalPolicy,
  additionalWritableRoots,
  fullStdout,
}: Props): React.ReactElement {
  const notify = Boolean(config.notify);
  const [model, setModel] = useState<string>(config.model);
  const [provider, setProvider] = useState<string>(config.provider || "openai");
  const [lastResponseId, setLastResponseId] = useState<string | null>(null);
  const [items, setItems] = useState<Array<ResponseItem>>([]);
  const [loading, setLoading] = useState<boolean>(false);
  const [approvalPolicy, setApprovalPolicy] = useState<ApprovalPolicy>(
    initialApprovalPolicy,
  );
  const [thinkingSeconds, setThinkingSeconds] = useState(0);

  const handleCompact = async () => {
    setLoading(true);
    try {
      const summary = await generateCompactSummary(
        items,
        model,
        Boolean(config.flexMode),
        config,
      );
      setItems([
        {
          id: `compact-${Date.now()}`,
          type: "message",
          role: "assistant",
          content: [{ type: "output_text", text: summary }],
        } as ResponseItem,
      ]);
    } catch (err) {
      setItems((prev) => [
        ...prev,
        {
          id: `compact-error-${Date.now()}`,
          type: "message",
          role: "system",
          content: [
            { type: "input_text", text: `Failed to compact context: ${err}` },
          ],
        } as ResponseItem,
      ]);
    } finally {
      setLoading(false);
    }
  };

  const {
    requestConfirmation,
    confirmationPrompt,
    explanation,
    submitConfirmation,
  } = useConfirmation();
  const [overlayMode, setOverlayMode] = useState<OverlayModeType>("none");
  const [viewRollout, setViewRollout] = useState<AppRollout | null>(null);

  // Store the diff text when opening the diff overlay so the view isn’t
  // recomputed on every re‑render while it is open.
  // diffText is passed down to the DiffOverlay component. The setter is
  // currently unused but retained for potential future updates. Prefix with
  // an underscore so eslint ignores the unused variable.
  const [diffText, _setDiffText] = useState<string>("");

  const [initialPrompt, setInitialPrompt] = useState(_initialPrompt);
  const [initialImagePaths, setInitialImagePaths] =
    useState(_initialImagePaths);

  const PWD = React.useMemo(() => shortCwd(), []);

  // Keep a single agent instance alive across renders;
  // recreate only when model/instructions/approvalPolicy change.
  const agentRef = React.useRef<AgentLoop | DevinAgent>();
  const [, forceUpdate] = React.useReducer((c) => c + 1, 0); // trigger re‑render

  // ────────────────────────────────────────────────────────────────
  // DEBUG: log every render w/ key bits of state
  // ────────────────────────────────────────────────────────────────
  log(
    `render - agent? ${Boolean(agentRef.current)} loading=${loading} items=${
      items.length
    }`,
  );

  useEffect(() => {
    // Skip recreating the agent if awaiting a decision on a pending confirmation.
    if (confirmationPrompt != null) {
      log("skip AgentLoop recreation due to pending confirmationPrompt");
      return;
    }

    log("creating NEW AgentLoop");
    log(
      `model=${model} provider=${provider} instructions=${Boolean(
        config.instructions,
      )} approvalPolicy=${approvalPolicy}`,
    );

    // Tear down any existing loop before creating a new one.
    agentRef.current?.terminate();

<<<<<<< HEAD
    agentRef.current = createAgent({
=======
    const sessionId = crypto.randomUUID();
    agentRef.current = new AgentLoop({
>>>>>>> 031df77d
      model,
      provider,
      config,
      instructions: config.instructions,
      approvalPolicy,
      disableResponseStorage: config.disableResponseStorage,
      additionalWritableRoots,
      onLastResponseId: setLastResponseId,
      onItem: (item) => {
        log(`onItem: ${JSON.stringify(item)}`);
        setItems((prev) => {
          const updated = uniqueById([...prev, item as ResponseItem]);
          saveRollout(sessionId, updated);
          return updated;
        });
      },
      onLoading: setLoading,
      getCommandConfirmation: async (
        command: Array<string>,
        _applyPatch: unknown,
      ): Promise<CommandConfirmation> => {
        log(`getCommandConfirmation: ${command}`);
        const commandForDisplay = formatCommandForDisplay(command);

        // First request for confirmation
        let { decision: review, customDenyMessage } = await requestConfirmation(
          <TerminalChatToolCallCommand commandForDisplay={commandForDisplay} />,
        );

        // If the user wants an explanation, generate one and ask again.
        if (review === ReviewDecision.EXPLAIN) {
          log(`Generating explanation for command: ${commandForDisplay}`);
          const explanation = await generateCommandExplanation(
            command,
            model,
            Boolean(config.flexMode),
            config,
          );
          log(`Generated explanation: ${explanation}`);

          // Ask for confirmation again, but with the explanation.
          const confirmResult = await requestConfirmation(
            <TerminalChatToolCallCommand
              commandForDisplay={commandForDisplay}
              explanation={explanation}
            />,
          );
<<<<<<< HEAD
        return { review, customDenyMessage, applyPatch: undefined };
=======

          // Update the decision based on the second confirmation.
          review = confirmResult.decision;
          customDenyMessage = confirmResult.customDenyMessage;

          // Return the final decision with the explanation.
          return { review, customDenyMessage, applyPatch, explanation };
        }

        return { review, customDenyMessage, applyPatch };
>>>>>>> 031df77d
      },
    });

    // Force a render so JSX below can "see" the freshly created agent.
    forceUpdate();

    log(`AgentLoop created: ${inspect(agentRef.current, { depth: 1 })}`);

    return () => {
      log("terminating AgentLoop");
      agentRef.current?.terminate();
      agentRef.current = undefined;
      forceUpdate(); // re‑render after teardown too
    };
    // We intentionally omit 'approvalPolicy' and 'confirmationPrompt' from the deps
    // so switching modes or showing confirmation dialogs doesn’t tear down the loop.
    // eslint-disable-next-line react-hooks/exhaustive-deps
  }, [model, provider, config, requestConfirmation, additionalWritableRoots]);

  // Whenever loading starts/stops, reset or start a timer — but pause the
  // timer while a confirmation overlay is displayed so we don't trigger a
  // re‑render every second during apply_patch reviews.
  useEffect(() => {
    let handle: ReturnType<typeof setInterval> | null = null;
    // Only tick the "thinking…" timer when the agent is actually processing
    // a request *and* the user is not being asked to review a command.
    if (loading && confirmationPrompt == null) {
      setThinkingSeconds(0);
      handle = setInterval(() => {
        setThinkingSeconds((s) => s + 1);
      }, 1000);
    } else {
      if (handle) {
        clearInterval(handle);
      }
      setThinkingSeconds(0);
    }
    return () => {
      if (handle) {
        clearInterval(handle);
      }
    };
  }, [loading, confirmationPrompt]);

  // Notify desktop with a preview when an assistant response arrives.
  const prevLoadingRef = useRef<boolean>(false);
  useEffect(() => {
    // Only notify when notifications are enabled.
    if (!notify) {
      prevLoadingRef.current = loading;
      return;
    }

    if (
      prevLoadingRef.current &&
      !loading &&
      confirmationPrompt == null &&
      items.length > 0
    ) {
      if (process.platform === "darwin") {
        // find the last assistant message
        const assistantMessages = items.filter(
          (i) => i.type === "message" && i.role === "assistant",
        );
        const last = assistantMessages[assistantMessages.length - 1];
        if (last) {
          const text = last.content
            .map((c) => {
              if (c.type === "output_text") {
                return c.text;
              }
              return "";
            })
            .join("")
            .trim();
          const preview = text.replace(/\n/g, " ").slice(0, 100);
          const safePreview = preview.replace(/"/g, '\\"');
          const title = "Codex CLI";
          const cwd = PWD;
          spawn("osascript", [
            "-e",
            `display notification "${safePreview}" with title "${title}" subtitle "${cwd}" sound name "Ping"`,
          ]);
        }
      }
    }
    prevLoadingRef.current = loading;
  }, [notify, loading, confirmationPrompt, items, PWD]);

  // Let's also track whenever the ref becomes available.
  const agent = agentRef.current;
  useEffect(() => {
    log(`agentRef.current is now ${Boolean(agent)}`);
  }, [agent]);

  // ---------------------------------------------------------------------
  // Dynamic layout constraints – keep total rendered rows <= terminal rows
  // ---------------------------------------------------------------------

  const { rows: terminalRows } = useTerminalSize();

  useEffect(() => {
    const processInitialInputItems = async () => {
      if (
        (!initialPrompt || initialPrompt.trim() === "") &&
        (!initialImagePaths || initialImagePaths.length === 0)
      ) {
        return;
      }
      const inputItems = [
        await createInputItem(initialPrompt || "", initialImagePaths || []),
      ];
      // Clear them to prevent subsequent runs.
      setInitialPrompt("");
      setInitialImagePaths([]);
      agent?.run(inputItems);
    };
    processInitialInputItems();
  }, [agent, initialPrompt, initialImagePaths]);

  // ────────────────────────────────────────────────────────────────
  // In-app warning if CLI --model isn't in fetched list
  // ────────────────────────────────────────────────────────────────
  useEffect(() => {
    (async () => {
      const available = await getAvailableModels(provider);
      if (model && available.length > 0 && !available.includes(model)) {
        setItems((prev) => [
          ...prev,
          {
            id: `unknown-model-${Date.now()}`,
            type: "message",
            role: "system",
            content: [
              {
                type: "input_text",
                text: `Warning: model "${model}" is not in the list of available models for provider "${provider}".`,
              },
            ],
          },
        ]);
      }
    })();
    // run once on mount
    // eslint-disable-next-line react-hooks/exhaustive-deps
  }, []);

  // Just render every item in order, no grouping/collapse.
  const lastMessageBatch = items.map((item) => ({ item }));
  const groupCounts: Record<string, number> = {};
  const userMsgCount = items.filter(
    (i) => i.type === "message" && i.role === "user",
  ).length;

  const contextLeftPercent = useMemo(
    () => calculateContextPercentRemaining(items, model),
    [items, model],
  );

  if (viewRollout) {
    return (
      <TerminalChatPastRollout
        fileOpener={config.fileOpener}
        session={viewRollout.session}
        items={viewRollout.items}
      />
    );
  }

  return (
    <Box flexDirection="column">
      <Box flexDirection="column">
        {agent ? (
          <TerminalMessageHistory
            setOverlayMode={setOverlayMode}
            batch={lastMessageBatch}
            groupCounts={groupCounts}
            items={items}
            userMsgCount={userMsgCount}
            confirmationPrompt={confirmationPrompt}
            loading={loading}
            thinkingSeconds={thinkingSeconds}
            fullStdout={fullStdout}
            headerProps={{
              terminalRows,
              version: CLI_VERSION,
              PWD,
              model,
              provider,
              approvalPolicy,
              colorsByPolicy,
              agent: agent as AgentLoop,
              initialImagePaths,
              flexModeEnabled: Boolean(config.flexMode),
            }}
            fileOpener={config.fileOpener}
          />
        ) : (
          <Box>
            <Text color="gray">Initializing agent…</Text>
          </Box>
        )}
        {overlayMode === "none" && agent && (
          <TerminalChatInput
            loading={loading}
            setItems={setItems}
            isNew={Boolean(items.length === 0)}
            setLastResponseId={setLastResponseId}
            confirmationPrompt={confirmationPrompt}
            explanation={explanation}
            submitConfirmation={(
              decision: ReviewDecision,
              customDenyMessage?: string,
            ) =>
              submitConfirmation({
                decision,
                customDenyMessage,
              })
            }
            contextLeftPercent={contextLeftPercent}
            openOverlay={() => setOverlayMode("history")}
            openModelOverlay={() => setOverlayMode("model")}
            openApprovalOverlay={() => setOverlayMode("approval")}
            openHelpOverlay={() => setOverlayMode("help")}
            openSessionsOverlay={() => setOverlayMode("sessions")}
            openDiffOverlay={() => {
              const { isGitRepo, diff } = getGitDiff();
              let text: string;
              if (isGitRepo) {
                text = diff;
              } else {
                text = "`/diff` — _not inside a git repository_";
              }
              setItems((prev) => [
                ...prev,
                {
                  id: `diff-${Date.now()}`,
                  type: "message",
                  role: "system",
                  content: [{ type: "input_text", text }],
                },
              ]);
              // Ensure no overlay is shown.
              setOverlayMode("none");
            }}
            onCompact={handleCompact}
            active={overlayMode === "none"}
            interruptAgent={() => {
              if (!agent) {
                return;
              }
              log(
                "TerminalChat: interruptAgent invoked – calling agent.cancel()",
              );
              agent.cancel();
              setLoading(false);

              // Add a system message to indicate the interruption
              setItems((prev) => [
                ...prev,
                {
                  id: `interrupt-${Date.now()}`,
                  type: "message",
                  role: "system",
                  content: [
                    {
                      type: "input_text",
                      text: "⏹️  Execution interrupted by user. You can continue typing.",
                    },
                  ],
                },
              ]);
            }}
            submitInput={(inputs) => {
              agent.run(inputs, lastResponseId || "");
              return {};
            }}
            items={items}
            thinkingSeconds={thinkingSeconds}
          />
        )}
        {overlayMode === "history" && (
          <HistoryOverlay items={items} onExit={() => setOverlayMode("none")} />
        )}
        {overlayMode === "sessions" && (
          <SessionsOverlay
            onView={async (p) => {
              try {
                const txt = await fs.readFile(p, "utf-8");
                const data = JSON.parse(txt) as AppRollout;
                setViewRollout(data);
                setOverlayMode("none");
              } catch {
                setOverlayMode("none");
              }
            }}
            onResume={(p) => {
              setOverlayMode("none");
              setInitialPrompt(`Resume this session: ${p}`);
            }}
            onExit={() => setOverlayMode("none")}
          />
        )}
        {overlayMode === "model" && (
          <ModelOverlay
            currentModel={model}
            providers={config.providers}
            currentProvider={provider}
            hasLastResponse={Boolean(lastResponseId)}
            onSelect={(allModels, newModel) => {
              log(
                "TerminalChat: interruptAgent invoked – calling agent.cancel()",
              );
              if (!agent) {
                log("TerminalChat: agent is not ready yet");
              }
              agent?.cancel();
              setLoading(false);

              if (!allModels?.includes(newModel)) {
                // eslint-disable-next-line no-console
                console.error(
                  chalk.bold.red(
                    `Model "${chalk.yellow(
                      newModel,
                    )}" is not available for provider "${chalk.yellow(
                      provider,
                    )}".`,
                  ),
                );
                return;
              }

              setModel(newModel);
              setLastResponseId((prev) =>
                prev && newModel !== model ? null : prev,
              );

              // Save model to config
              saveConfig({
                ...config,
                model: newModel,
                provider: provider,
              });

              setItems((prev) => [
                ...prev,
                {
                  id: `switch-model-${Date.now()}`,
                  type: "message",
                  role: "system",
                  content: [
                    {
                      type: "input_text",
                      text: `Switched model to ${newModel}`,
                    },
                  ],
                },
              ]);

              setOverlayMode("none");
            }}
            onSelectProvider={(newProvider) => {
              log(
                "TerminalChat: interruptAgent invoked – calling agent.cancel()",
              );
              if (!agent) {
                log("TerminalChat: agent is not ready yet");
              }
              agent?.cancel();
              setLoading(false);

              // Select default model for the new provider.
              const defaultModel = model;

              // Save provider to config.
              const updatedConfig = {
                ...config,
                provider: newProvider,
                model: defaultModel,
              };
              saveConfig(updatedConfig);

              setProvider(newProvider);
              setModel(defaultModel);
              setLastResponseId((prev) =>
                prev && newProvider !== provider ? null : prev,
              );

              setItems((prev) => [
                ...prev,
                {
                  id: `switch-provider-${Date.now()}`,
                  type: "message",
                  role: "system",
                  content: [
                    {
                      type: "input_text",
                      text: `Switched provider to ${newProvider} with model ${defaultModel}`,
                    },
                  ],
                },
              ]);

              // Don't close the overlay so user can select a model for the new provider
              // setOverlayMode("none");
            }}
            onExit={() => setOverlayMode("none")}
          />
        )}

        {overlayMode === "approval" && (
          <ApprovalModeOverlay
            currentMode={approvalPolicy}
            onSelect={(newMode) => {
              // Update approval policy without cancelling an in-progress session.
              if (newMode === approvalPolicy) {
                return;
              }

              setApprovalPolicy(newMode as ApprovalPolicy);
              if (agentRef.current) {
                (
                  agentRef.current as unknown as {
                    approvalPolicy: ApprovalPolicy;
                  }
                ).approvalPolicy = newMode as ApprovalPolicy;
              }
              setItems((prev) => [
                ...prev,
                {
                  id: `switch-approval-${Date.now()}`,
                  type: "message",
                  role: "system",
                  content: [
                    {
                      type: "input_text",
                      text: `Switched approval mode to ${newMode}`,
                    },
                  ],
                },
              ]);

              setOverlayMode("none");
            }}
            onExit={() => setOverlayMode("none")}
          />
        )}

        {overlayMode === "help" && (
          <HelpOverlay onExit={() => setOverlayMode("none")} />
        )}

        {overlayMode === "diff" && (
          <DiffOverlay
            diffText={diffText}
            onExit={() => setOverlayMode("none")}
          />
        )}
      </Box>
    </Box>
  );
}<|MERGE_RESOLUTION|>--- conflicted
+++ resolved
@@ -1,12 +1,7 @@
-<<<<<<< HEAD
-import type { ApprovalPolicy } from "../../approvals.js";
-import type { AgentLoop, CommandConfirmation } from "../../utils/agent/agent-loop.js";
-import type { DevinAgent } from "../../utils/agent/devin/devin-agent.js";
-=======
 import type { AppRollout } from "../../app.js";
 import type { ApplyPatchCommand, ApprovalPolicy } from "../../approvals.js";
 import type { CommandConfirmation } from "../../utils/agent/agent-loop.js";
->>>>>>> 031df77d
+import type { DevinAgent } from "../../utils/agent/devin/devin-agent.js";
 import type { AppConfig } from "../../utils/config.js";
 import type { ColorName } from "chalk";
 import type { ResponseItem } from "openai/resources/responses/responses.mjs";
@@ -18,17 +13,13 @@
 import { formatCommandForDisplay } from "../../format-command.js";
 import { useConfirmation } from "../../hooks/use-confirmation.js";
 import { useTerminalSize } from "../../hooks/use-terminal-size.js";
-<<<<<<< HEAD
 import { createAgent } from "../../utils/agent/agent-factory.js";
-import { log, isLoggingEnabled } from "../../utils/agent/log.js";
-=======
 import { AgentLoop } from "../../utils/agent/agent-loop.js";
 import { ReviewDecision } from "../../utils/agent/review.js";
 import { generateCompactSummary } from "../../utils/compact-summary.js";
 import { saveConfig } from "../../utils/config.js";
 import { extractAppliedPatches as _extractAppliedPatches } from "../../utils/extract-applied-patches.js";
 import { getGitDiff } from "../../utils/get-diff.js";
->>>>>>> 031df77d
 import { createInputItem } from "../../utils/input-utils.js";
 import { log } from "../../utils/logger/log.js";
 import {
@@ -253,12 +244,8 @@
     // Tear down any existing loop before creating a new one.
     agentRef.current?.terminate();
 
-<<<<<<< HEAD
+    const sessionId = crypto.randomUUID();
     agentRef.current = createAgent({
-=======
-    const sessionId = crypto.randomUUID();
-    agentRef.current = new AgentLoop({
->>>>>>> 031df77d
       model,
       provider,
       config,
@@ -306,20 +293,16 @@
               explanation={explanation}
             />,
           );
-<<<<<<< HEAD
-        return { review, customDenyMessage, applyPatch: undefined };
-=======
 
           // Update the decision based on the second confirmation.
           review = confirmResult.decision;
           customDenyMessage = confirmResult.customDenyMessage;
 
           // Return the final decision with the explanation.
-          return { review, customDenyMessage, applyPatch, explanation };
+          return { review, customDenyMessage, applyPatch: undefined, explanation };
         }
 
-        return { review, customDenyMessage, applyPatch };
->>>>>>> 031df77d
+        return { review, customDenyMessage, applyPatch: undefined };
       },
     });
 
